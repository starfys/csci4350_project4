--- conflicted
+++ resolved
@@ -101,11 +101,10 @@
         let cat = Obj::load("/cat.obj", vec3(1.0, 1.0, 1.0), vec3(5.0, 3.5, 5.0)).unwrap();
         self.objects.push(Box::new(cat));
 
-<<<<<<< HEAD
         let star =
             extrusion::Extrusion::new(star(5, 0.3, 1.0), vec3(0.0, 0.5, 0.0), vec3(5.0, 8.0, 5.0));
         self.objects.push(Box::new(star));
-=======
+
         let staff = Obj::load("/staff.obj", vec3(1.0, 1.0, 1.0), vec3(7.0, 3.0, 7.0)).unwrap();
         self.objects.push(Box::new(staff));
 
@@ -123,7 +122,7 @@
         self.objects.push(Box::new(rot));
         //let mut potion = Obj::load("/potion.obj", vec3(5.0, 3.5, 5.0), 1).unwrap();
         //self.objects.push(Box::new(potion));
->>>>>>> 8439c3a9
+
 
         // Load the texture file
         /*let cat_texture = image::open("/cat_diff.tga").unwrap();
@@ -257,19 +256,14 @@
             // Set up view matrix
             camera: viewing_matrix(
                 // eye
-<<<<<<< HEAD
-                vec3(10.0, 10.0, 10.0),
-                //vec3(5.0, 10.0, 5.0),
-                //vec3(10.0, 10.0, 10.0),
-                // vec3(0.0, 4.0, 0.0),
-=======
+
                 //vec3(12.0, 12.0, 12.0),
                 //vec3(5.0, 10.0, 5.0),
                 //vec3(0.0, 5.0, 0.0),
                 //vec3(0.0, 10.0, 0.0),
                 vec3(10.0, 0.0, 0.0),
                 //vec3(0.0, 0.0, 10.0),
->>>>>>> 8439c3a9
+
                 // up
                 //vec3(1.0, 0.0, 0.0),
                 vec3(0.0, 1.0, 0.0),
